--- conflicted
+++ resolved
@@ -52,25 +52,8 @@
     shell:
         """
         {config[samtools_rules][load_env]}
-<<<<<<< HEAD
-        samtools sort -n {input} {wildcards.prefix}.namesorted
-        """
-
-
-#rule sam_to_bam:
-#    input:
-#        "{prefix}.sam"
-#    output:
-#        "{prefix}.bam"
-#    shell:
-#        """
-#        {config[samtools_rules][load_env]}
-#        samtools view -Sbh {input} > {output}
-#        """
-=======
         samtools sort -m 7G -@ {params.threads} -O 'bam' -n {input} > {output}
         """
->>>>>>> 9f457f9a
 
 rule bam_stats:
     input:
