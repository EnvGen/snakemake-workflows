--- conflicted
+++ resolved
@@ -280,7 +280,6 @@
         "cores": "1",
         "extra_parameters": ""
     },
-<<<<<<< HEAD
     "schedule_run_metaxa2": {
         "days": 0,
         "hours": 1,
@@ -298,8 +297,7 @@
         "extra_parameters": ""
     },
     "schedule_binning_list_all_approved_bins": "schedule_short",
-    "schedule_binning_correctly_placed_16S": "schedule_short"
-=======
+    "schedule_binning_correctly_placed_16S": "schedule_short",
     "schedule_pigz": {
         "days": 0,
         "hours": 3,
@@ -308,5 +306,4 @@
         "cores": "20",
         "extra_parameters": ""
     }
->>>>>>> 1f4c4868
 }